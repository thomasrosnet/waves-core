""" Base Utils classes """
from __future__ import unicode_literals

import logging
import random
import string

<<<<<<< HEAD
import swapper
=======
>>>>>>> 847c982a
from django.core.urlresolvers import reverse
from django.utils.safestring import mark_safe

logger = logging.getLogger(__name__)


def get_all_subclasses(cls):
    all_subclasses = []

    for subclass in cls.__subclasses__():
        all_subclasses.append(subclass)
        all_subclasses.extend(get_all_subclasses(subclass))

    return all_subclasses


def normalize_value(value):
    import inflection
    import re
    value = re.sub(r'[^\w.]+', '_', value)
    return inflection.underscore(value) # .lower()


def url_to_edit_object(obj):
    """ Retrieve url to access admin change object """
    if obj is not None:
        url = reverse('admin:%s_%s_change' % (obj._meta.app_label, obj._meta.model_name), args=[obj.id])

        return mark_safe('<a class="" href="{}" title="Edit {}">{}</a>'.format(url, obj._meta.model_name, str(obj)))
    else:
        logger.warn('Trying to view a NoneType object link %s ', obj.__class__.__name__)
        return "#"


<<<<<<< HEAD
def get_service_model():
    """
    Returns the User model that is active in this project.
    """
    return swapper.load_model("wcore", "Service")


def random_analysis_name():
    return "analysis " + ''.join(
        random.choice(string.ascii_uppercase + string.digits) for _ in range(15))
=======
def random_analysis_name():
    return ''.join(random.choice(string.ascii_uppercase + string.digits) for _ in range(15))
>>>>>>> 847c982a
<|MERGE_RESOLUTION|>--- conflicted
+++ resolved
@@ -5,10 +5,6 @@
 import random
 import string
 
-<<<<<<< HEAD
-import swapper
-=======
->>>>>>> 847c982a
 from django.core.urlresolvers import reverse
 from django.utils.safestring import mark_safe
 
@@ -43,18 +39,5 @@
         return "#"
 
 
-<<<<<<< HEAD
-def get_service_model():
-    """
-    Returns the User model that is active in this project.
-    """
-    return swapper.load_model("wcore", "Service")
-
-
 def random_analysis_name():
-    return "analysis " + ''.join(
-        random.choice(string.ascii_uppercase + string.digits) for _ in range(15))
-=======
-def random_analysis_name():
-    return ''.join(random.choice(string.ascii_uppercase + string.digits) for _ in range(15))
->>>>>>> 847c982a
+    return ''.join(random.choice(string.ascii_uppercase + string.digits) for _ in range(15))