from __future__ import unicode_literals

from crispy_forms import bootstrap
from crispy_forms.helper import FormHelper as CrispyFormHelper
from crispy_forms.layout import *

from waves.wcore.settings import waves_settings
from waves.wcore.models.inputs import *
from waves.wcore.models.inputs import FileInputSample
from waves.wcore.forms.helper import WFormHelper

__all__ = ['FormHelper', 'FormLayout']


class FormHelper(CrispyFormHelper, WFormHelper):
    """
    Extended WFormHelper based on crispy WFormHelper,
    Dynamic form fields according to inputs types and parameters
    """
    # TODO Created dedicated field for (copy_paste field)

    def __init__(self, form=None, **kwargs):
        form_tag = kwargs.pop('form_tag', True)
        form_class = kwargs.pop('form_class', 'form-horizontal')
        label_class = kwargs.pop('label_class', 'col-lg-4')
        field_class = kwargs.pop('field_class', 'col-lg-8 text-left')
<<<<<<< HEAD
        template_pack = kwargs.pop('template_pack', 'bootstrap3')
=======
        template_pack = kwargs.pop('template_pack', waves_settings.TEMPLATE_PACK)
>>>>>>> 847c982a
        self.form_obj = form
        super(FormHelper, self).__init__(form)
        self.form_tag = form_tag
        self.form_class = form_class
        self.label_class = label_class
        self.field_class = field_class
        self.render_unmentioned_fields = False
        self.layout = Layout()
        self.template_pack = template_pack

    def set_layout(self, service_input):
        """
        Setup layout for displaying a form for a Service, append extra fields for forms if needed
        """
        css_class = ""
        field_id = "id_" + service_input.api_name
        dependent_on = ""
        dependent_4_value = ""
        if service_input.dependents_inputs.count() > 0:
            css_class = "has_dependent"
        field_dict = dict(
            css_class=css_class,
            id=field_id,
            title=service_input.help_text,
        )
        if service_input.parent is not None:
            field_id += '_' + service_input.parent.api_name + '_' + service_input.when_value
            dependent_on = service_input.parent.api_name
            dependent_4_value = service_input.when_value
            field_dict.update(dict(dependent_on=service_input.parent.api_name,
                                   dependent_4_value=service_input.when_value))
            when_value = self.form_obj.data.get(service_input.parent.api_name, service_input.parent.default)
            if service_input.when_value != when_value:
                field_dict.update(dict(wrapper_class="hid_dep_parameter", disabled="disabled"))
            else:
                field_dict.update(dict(wrapper_class="dis_dep_parameter"))
        input_field = Field(service_input.api_name, **field_dict)
        if isinstance(service_input, FileInput) and not service_input.multiple:
            cp_input_field = Field('cp_' + service_input.api_name, css_id='id_' + 'cp_' + service_input.api_name)
            tab_input = bootstrap.Tab(
                "File Upload",
                input_field,
                css_id='tab_' + service_input.api_name
            )
            if service_input.input_samples.count() > 0:
                all_sample = []
                for sample in service_input.input_samples.all():
                    all_sample.append(Field('sp_' + service_input.api_name + '_' + str(sample.pk)))
                tab_input.extend(all_sample)
            self.layout.append(
                Div(
                    bootstrap.TabHolder(
                        tab_input,
                        bootstrap.Tab(
                            "Copy/paste content",
                            cp_input_field,
                            css_class='copypaste',
                            css_id='tab_cp_' + service_input.api_name,
                            dependent_on=dependent_on,
                            dependent_4_value=dependent_4_value,
                        ),
                        css_id='tab_holder_' + service_input.api_name,
                    ),
                    id='tab_pane_' + service_input.api_name,
                    css_class='copypaste',
                    dependent_on=dependent_on,
                    dependent_4_value=dependent_4_value
                )
            )
        elif not isinstance(service_input, FileInputSample):
            self.layout.append(
                input_field
            )

    def init_layout(self, fields):
        l_fields = []
        for field in fields:
            l_fields.append(Field(field))
        self.layout = Layout()
        self.layout.extend(l_fields)
        return self.layout

    def end_layout(self):
        self.layout.extend([
            HTML('<HR/>'),
            bootstrap.FormActions(
                Reset('reset', 'Reset form'),
                Submit('save', 'Submit a job')
            )
        ])<|MERGE_RESOLUTION|>--- conflicted
+++ resolved
@@ -24,11 +24,7 @@
         form_class = kwargs.pop('form_class', 'form-horizontal')
         label_class = kwargs.pop('label_class', 'col-lg-4')
         field_class = kwargs.pop('field_class', 'col-lg-8 text-left')
-<<<<<<< HEAD
-        template_pack = kwargs.pop('template_pack', 'bootstrap3')
-=======
         template_pack = kwargs.pop('template_pack', waves_settings.TEMPLATE_PACK)
->>>>>>> 847c982a
         self.form_obj = form
         super(FormHelper, self).__init__(form)
         self.form_tag = form_tag
