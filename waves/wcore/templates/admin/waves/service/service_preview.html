--- conflicted
+++ resolved
@@ -1,14 +1,5 @@
 {% load waves_tags %}
 
-<<<<<<< HEAD
-<div class="panel panel-info">
-    <div class="panel-body" align="center">
-        <iframe src="{% url 'wcore:submission' service.pk %}" width="90%" height="600" frameborder="0"
-                allowfullscreen>
-        </iframe>
-    </div>
-</div>
-=======
 <!DOCTYPE html>
 <html lang="en">
 <head>
@@ -35,5 +26,4 @@
 <script src="https://cdnjs.cloudflare.com/ajax/libs/jquery/3.2.1/jquery.min.js"></script>
 {% service_inc "js" %}
 </body>
-</html>
->>>>>>> 847c982a
+</html>