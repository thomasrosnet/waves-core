{% extends "admin/change_form.html" %}
{% load i18n waves_tags admin_static %}

{% block extrahead %}
    {{ block.super }}
<<<<<<< HEAD
=======
{% endblock %}
{% block content_title %}
    {% if not title %}
        <h1>Edit "{{ opts.verbose_name }} - {{ original }}"</h1>
    {% else %}
        {{ block.super }}
    {% endif %}
>>>>>>> 847c982a
{% endblock %}
{% block footer %}
    {{ block.super }}
    {% include 'admin/waves/modal_alert.html' %}
    {% include 'admin/waves/modal_content.html' %}
{% endblock %}<|MERGE_RESOLUTION|>--- conflicted
+++ resolved
@@ -3,8 +3,6 @@
 
 {% block extrahead %}
     {{ block.super }}
-<<<<<<< HEAD
-=======
 {% endblock %}
 {% block content_title %}
     {% if not title %}
@@ -12,7 +10,6 @@
     {% else %}
         {{ block.super }}
     {% endif %}
->>>>>>> 847c982a
 {% endblock %}
 {% block footer %}
     {{ block.super }}
