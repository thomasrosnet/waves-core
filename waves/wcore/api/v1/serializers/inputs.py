--- conflicted
+++ resolved
@@ -98,11 +98,7 @@
         queryset = AParam.objects.all()
         fields = ('label', 'name', 'default', 'param_type', 'mandatory', 'description', 'multiple')
         extra_kwargs = {
-<<<<<<< HEAD
-            'url': {'view_name': 'wapi:api_v2:waves-services-detail', 'lookup_field': 'api_name'}
-=======
             'url': {'view_name': 'wapi:api_v1:waves-services-detail', 'lookup_field': 'api_name'}
->>>>>>> 847c982a
         }
 
     description = serializers.CharField(source='help_text')
