from __future__ import unicode_literals

from uuid import UUID

from django.contrib import messages
<<<<<<< HEAD
=======
from django.db import transaction
>>>>>>> 847c982a
from django.urls import reverse
from django.views import generic

from waves.wcore.exceptions.jobs import JobException
from waves.wcore.forms.services import ServiceSubmissionForm
<<<<<<< HEAD
from waves.wcore.models.jobs import Job
from waves.wcore.models.services import Submission
=======
from waves.wcore.models import Job, get_submission_model, get_service_model
from waves.wcore.settings import waves_settings
>>>>>>> 847c982a

Submission = get_submission_model()
Service = get_service_model()


<<<<<<< HEAD
class ServiceModalPreview(generic.DetailView):
=======
class SubmissionFormView(generic.FormView, generic.DetailView):
>>>>>>> 847c982a
    model = Service
    context_object_name = 'service'
    queryset = Service.objects.all().prefetch_related('submissions')
    object = None
<<<<<<< HEAD
    template_name = 'admin/waves/service/service_preview.html'


class SubmissionFormView(generic.FormView, generic.DetailView):
    model = Service
    context_object_name = 'service'
    queryset = Service.objects.all().prefetch_related('submissions')
    object = None
    template_name = 'admin/waves/service/service_modal.html'
    form_class = ServiceSubmissionForm
    view_mode = ''

    def __init__(self, **kwargs):
        super(SubmissionFormView, self).__init__(**kwargs)

    def get_success_url(self):
        return reverse('wcore:submission', kwargs={'pk': self.get_object().id})

=======
    # template_name = 'waves/services/bootstrap/submission_form.html'
    form_class = ServiceSubmissionForm
    view_mode = ''
    job = None

    def get_template_names(self):
        if self.template_name is None:
            self.template_name = 'waves/services/' + waves_settings.TEMPLATE_PACK + '/submission_form.html'
        return super(SubmissionFormView, self).get_template_names()

    def __init__(self, **kwargs):
        super(SubmissionFormView, self).__init__(**kwargs)

    def get_submissions(self):
        return self.get_object().submissions

    def get_success_url(self):
        return reverse('wcore:submission', kwargs={'pk': self.get_object().id})

>>>>>>> 847c982a
    def _get_selected_submission(self):
        slug = self.request.POST.get('slug', None)
        if slug is None:
            return self.get_object().default_submission
        else:
            return Submission.objects.get(slug=UUID(slug))

    def get_context_data(self, **kwargs):
        if 'form' not in kwargs:
            kwargs.update({'form': []})
            form = None
        else:
            form = kwargs['form']
        # self.object = self.get_object()
        context = super(SubmissionFormView, self).get_context_data(**kwargs)
        context['selected_submission'] = self._get_selected_submission()
<<<<<<< HEAD
        context['view_mode'] = self.kwargs.get('view_mode', '')
        context['submission_forms'] = []
        for submission in self.get_object().submissions_web.all():
            if form is not None and str(submission.slug) == form.cleaned_data['slug']:
                context['submission_forms'].append(form)
            else:
                context['submission_forms'].append(self.form_class(instance=submission, parent=self.object,
                                                              user=self.request.user))
=======
        context['submissions'] = []
        for submission in self.get_submissions().all():
            if form is not None and str(submission.slug) == form.cleaned_data['slug']:
                context['submissions'].append({'submission': submission, 'form': form})
            else:
                context['submissions'].append(
                    {'submission': submission, 'form': self.form_class(instance=submission, parent=self.object,
                                                                       user=self.request.user)})
>>>>>>> 847c982a
        return context

    def get_form_kwargs(self):
        kwargs = super(SubmissionFormView, self).get_form_kwargs()
        extra_kwargs = {
            'parent': self.object,
        }
        extra_kwargs.update(kwargs)
        return extra_kwargs

    def post(self, request, *args, **kwargs):
        form = ServiceSubmissionForm(parent=self.get_object(),
                                     instance=self._get_selected_submission(),
                                     data=self.request.POST,
                                     files=self.request.FILES)
        if form.is_valid():
            return self.form_valid(form)
        else:
            return self.form_invalid(**{'form': form})

    @transaction.atomic
    def form_valid(self, form):
        # create job in database
        ass_email = form.cleaned_data.pop('email')
        if not ass_email and self.request.user.is_authenticated():
            ass_email = self.request.user.email
        user = self.request.user if self.request.user.is_authenticated() else None
        try:
            self.job = Job.objects.create_from_submission(submission=self._get_selected_submission(),
                                                          email_to=ass_email,
                                                          submitted_inputs=form.cleaned_data,
                                                          user=user)
            messages.success(
                self.request,
                "Job successfully submitted %s" % self.job.slug
            )
        except JobException as e:
            messages.error(
                self.request,
                "An unexpected error occurred, sorry for the inconvenience, our team has been noticed"
            )
            return self.render_to_response(self.get_context_data(form=form))
        return super(SubmissionFormView, self).form_valid(form)

    def form_invalid(self, **kwargs):
        messages.error(
            self.request,
            "Your job could not be submitted, check errors"
        )
        return self.render_to_response(self.get_context_data(**kwargs))<|MERGE_RESOLUTION|>--- conflicted
+++ resolved
@@ -3,38 +3,17 @@
 from uuid import UUID
 
 from django.contrib import messages
-<<<<<<< HEAD
-=======
 from django.db import transaction
->>>>>>> 847c982a
 from django.urls import reverse
 from django.views import generic
 
 from waves.wcore.exceptions.jobs import JobException
 from waves.wcore.forms.services import ServiceSubmissionForm
-<<<<<<< HEAD
-from waves.wcore.models.jobs import Job
-from waves.wcore.models.services import Submission
-=======
 from waves.wcore.models import Job, get_submission_model, get_service_model
 from waves.wcore.settings import waves_settings
->>>>>>> 847c982a
 
 Submission = get_submission_model()
 Service = get_service_model()
-
-
-<<<<<<< HEAD
-class ServiceModalPreview(generic.DetailView):
-=======
-class SubmissionFormView(generic.FormView, generic.DetailView):
->>>>>>> 847c982a
-    model = Service
-    context_object_name = 'service'
-    queryset = Service.objects.all().prefetch_related('submissions')
-    object = None
-<<<<<<< HEAD
-    template_name = 'admin/waves/service/service_preview.html'
 
 
 class SubmissionFormView(generic.FormView, generic.DetailView):
@@ -42,17 +21,6 @@
     context_object_name = 'service'
     queryset = Service.objects.all().prefetch_related('submissions')
     object = None
-    template_name = 'admin/waves/service/service_modal.html'
-    form_class = ServiceSubmissionForm
-    view_mode = ''
-
-    def __init__(self, **kwargs):
-        super(SubmissionFormView, self).__init__(**kwargs)
-
-    def get_success_url(self):
-        return reverse('wcore:submission', kwargs={'pk': self.get_object().id})
-
-=======
     # template_name = 'waves/services/bootstrap/submission_form.html'
     form_class = ServiceSubmissionForm
     view_mode = ''
@@ -72,7 +40,6 @@
     def get_success_url(self):
         return reverse('wcore:submission', kwargs={'pk': self.get_object().id})
 
->>>>>>> 847c982a
     def _get_selected_submission(self):
         slug = self.request.POST.get('slug', None)
         if slug is None:
@@ -89,16 +56,6 @@
         # self.object = self.get_object()
         context = super(SubmissionFormView, self).get_context_data(**kwargs)
         context['selected_submission'] = self._get_selected_submission()
-<<<<<<< HEAD
-        context['view_mode'] = self.kwargs.get('view_mode', '')
-        context['submission_forms'] = []
-        for submission in self.get_object().submissions_web.all():
-            if form is not None and str(submission.slug) == form.cleaned_data['slug']:
-                context['submission_forms'].append(form)
-            else:
-                context['submission_forms'].append(self.form_class(instance=submission, parent=self.object,
-                                                              user=self.request.user))
-=======
         context['submissions'] = []
         for submission in self.get_submissions().all():
             if form is not None and str(submission.slug) == form.cleaned_data['slug']:
@@ -107,7 +64,6 @@
                 context['submissions'].append(
                     {'submission': submission, 'form': self.form_class(instance=submission, parent=self.object,
                                                                        user=self.request.user)})
->>>>>>> 847c982a
         return context
 
     def get_form_kwargs(self):
